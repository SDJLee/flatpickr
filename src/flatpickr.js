var flatpickr = function(selector, config) {
	'use strict';
	let elements, instances, createInstance = element => {
		if (element._flatpickr)
			element._flatpickr.destroy();

		element._flatpickr = new flatpickr.init(element, config);
		return element._flatpickr;
	};

	if (selector.nodeName)
		return createInstance(selector);
	/*
	Utilize the performance of native getters if applicable
	https://jsperf.com/getelementsbyclassname-vs-queryselectorall/18
	https://jsperf.com/jquery-vs-javascript-performance-comparison/22
	*/
	else if (/^\#[a-zA-Z0-9\-\_]*$/.test(selector))
		return createInstance(document.getElementById(selector.slice(1)));

	else if (/^\.[a-zA-Z0-9\-\_]*$/.test(selector))
		elements = document.getElementsByClassName(selector.slice(1));

	else
		elements = document.querySelectorAll(selector);

	instances = [].slice.call(elements).map(createInstance);

	return {
		calendars: instances,
		byID: id => {
			for(let i=0;i<instances.length;i++)
				if(instances[i].element.id === id)
					return instances[i];
		}

	};
};

/**
 * @constructor
 */
flatpickr.init = function(element, instanceConfig) {
	'use strict';

	// functions
	var self = this,
		wrap,
		uDate,
		equalDates,
		pad,
		formatDate,
		monthToStr,
		isDisabled,
		buildWeekdays,
		buildDays,
		buildTime,
		timeWrapper,
		yearScroll,
		updateValue,
		updateNavigationCurrentMonth,
		buildMonthNavigation,
		handleYearChange,
		documentClick,
		calendarClick,
		buildCalendar,
		getRandomCalendarIdStr,
		bind,
		init,
		triggerChange,
		changeMonth,
		getDaysinMonth;

	// elements & variables
	var calendarContainer = document.createElement('div'),
		navigationCurrentMonth = document.createElement('span'),
		monthsNav = document.createElement('div'),
		prevMonthNav = document.createElement('span'),
		cur_year = document.createElement('span'),
		cur_month = document.createElement('span'),
		nextMonthNav = document.createElement('span'),
		calendar = document.createElement('div'),
		currentDate,
		wrapperElement = document.createElement('div'),
		hourElement,
		minuteElement,
		am_pm,
		clickEvt;


	init = function() {

		navigationCurrentMonth.className = 'flatpickr-current-month';
		calendarContainer.className = 'flatpickr-calendar';
		calendarContainer.id = getRandomCalendarIdStr();
		calendar.className = "flatpickr-days";

		instanceConfig = instanceConfig || {};

		self.config = {};
		self.element = element;

		for (var config in self.defaultConfig)
			self.config[config] =
				instanceConfig[config] ||
				self.element.dataset&&self.element.dataset[config.toLowerCase()] ||
				self.element.getAttribute("data-"+config)||
				self.defaultConfig[config];

		currentDate = new Date();
		self.input = (self.config.wrap) ? element.querySelector("[data-input]") : element;

		if(self.config.defaultDate)
			self.config.defaultDate = uDate(self.config.defaultDate);

		if (self.input.value || self.config.defaultDate)
			self.selectedDateObj = uDate(self.config.defaultDate||self.input.value);


		self.jumpToDate();

		wrap();
		buildCalendar();
		bind();

		self.uDate = uDate;

		// if(!self.config.noCalendar)
		updateValue();
	};

	getRandomCalendarIdStr = function() {
		var randNum, idStr;
		do {
			randNum = Math.round(Math.random()*Math.pow(10,10));
			idStr   = 'flatpickr-'+randNum;
		} while(document.getElementById(idStr) !== null);
		return idStr;
	};

	uDate = function(date, timeless){

		timeless = timeless||false;

		if (date === 'today'){
			date = new Date();
			timeless = true;
		}

		else if (typeof date === 'string'){

<<<<<<< HEAD
			date = date.trim();
=======
			if (/^\d\d\d\d\-\d\d\-\d\d$/.test(date)) // disable special utc datestring
				date = new Date(date.replace(/-/g, "/"));
>>>>>>> ee8548e6

			if (/^\d\d\d\d\-\d\d\-\d\d/.test(date)) // disable special utc datestring
				date = new Date(date.replace(/(\d)-(\d)/g, "$1/$2") );

<<<<<<< HEAD

			else if (/^(\d?\d):(\d\d)/.test(date)){ // time-only picker
				let matches = date.match(/(\d?\d):(\d\d)/);
=======
			else if (/^\d\d[\:]\d\d$/.test(date)){ // time-only picker
				let matches = date.match(/(\d\d)[\:](\d\d)/);
>>>>>>> ee8548e6
				date = new Date();
				date.setHours(matches[1], matches[2], 0, 0);
			}

			else if (Date.parse(date))
				date = new Date(date);

			else {
				console.error(`flatpickr: invalid date string ${date}`);
				console.info(self.element);
			}
		}

		if(timeless && date)
			date.setHours(0,0,0,0);

		if(String(self.config.utc) === 'true' && date && !date.fp_isUTC)
			date = date.fp_toUTC();

		return date;
	};

	equalDates = (date1, date2) => (
		date1.getFullYear() === date2.getFullYear() &&
		date1.getMonth() === date2.getMonth() &&
		date1.getDate() === date2.getDate()
	);

	wrap = function() {

		wrapperElement.className = 'flatpickr-wrapper';

		if(self.config.inline) {
			// Wrap input and place calendar underneath
			self.element.parentNode.insertBefore(wrapperElement, self.element);
			wrapperElement.appendChild(self.element);
			wrapperElement.classList.add('inline');
		} else {
			// Insert at bottom of BODY tag to display outside
			// of relative positioned elements with css 'overflow: hidden;'
			// property set.
			var bodyElement = document.getElementsByTagName("BODY")[0];
			bodyElement.appendChild(wrapperElement);
		}

		if (self.config.altInput){
			// replicate self.element
			self.altInput = document.createElement(self.input.nodeName);
			self.altInput.placeholder = self.input.placeholder;
			self.altInput.type = self.input.type||"text";

			self.input.type='hidden';
			wrapperElement.appendChild(self.altInput);
		}

	};

	getDaysinMonth = function(givenMonth){

		let yr = self.currentYear,
			month = givenMonth||self.currentMonth;

		if (month === 1 && ((yr % 4 === 0) && (yr % 100 !== 0)) || (yr % 400 === 0))
			return 29;

		return self.l10n.daysInMonth[month];
	};

	updateValue = function(){

		let prev_date;

		if (self.selectedDateObj && self.config.enableTime){

			prev_date = self.selectedDateObj.getTime();

			// update time
			var hour = parseInt(hourElement.value),
				minute = (60+parseInt(minuteElement.value))%60;

			if (!self.config.time_24hr)
				hour = hour%12 + 12*(am_pm.innerHTML=== "PM");

			self.selectedDateObj.setHours(hour , minute);

			hourElement.value =
				pad(self.config.time_24hr ? hour : ((12 + hour)%12+12*(hour%12===0)));

			minuteElement.value = pad(minute);

		}

		if (self.altInput && self.selectedDateObj)
			self.altInput.value = formatDate(self.config.altFormat);

		if (self.selectedDateObj)
			self.input.value = formatDate(self.config.dateFormat);

		if(prev_date && self.selectedDateObj.getTime() !== prev_date){
			triggerChange();
		}

	};

	pad = num =>("0" + num).slice(-2);

	formatDate = function(dateFormat) {

		if (self.config.noCalendar)
			dateFormat = "";

		if(self.config.enableTime)
			dateFormat+= " " + self.config.timeFormat;

		let formattedDate = '',
			formats = {
				D: () => self.l10n.weekdays.shorthand[ formats.w() ],
				F: () => monthToStr(formats.n() - 1, false),
				H: () => pad(self.selectedDateObj.getHours()),
				K: () => self.selectedDateObj.getHours() > 11 ? "PM" : "AM",
				M: () => monthToStr(formats.n() - 1, true),
				U: () => self.selectedDateObj.getTime() / 1000,
				Y: () => self.selectedDateObj.getFullYear(),
				d: () => pad(formats.j()),
				h: () => self.selectedDateObj.getHours()%12 ? self.selectedDateObj.getHours()%12 : 12,
				i: () => pad(self.selectedDateObj.getMinutes()),
				j: () => self.selectedDateObj.getDate(),
				l: () => self.l10n.weekdays.longhand[ formats.w() ],
				m: () => pad(formats.n()),
				n: () => self.selectedDateObj.getMonth() + 1,
				w: () => self.selectedDateObj.getDay(),
				y: () => String(formats.Y()).substring(2)
			},
			formatPieces = dateFormat.split('');

		for(let i = 0; i < formatPieces.length; i++){
			let c = formatPieces[i];
			if (formats[c] && formatPieces[i - 1] !== '\\')
				formattedDate += formats[c]();

			else if (c !== '\\')
					formattedDate += c;
		}

		return formattedDate;
	};

	monthToStr = function(date, shorthand) {
		return shorthand||self.config.shorthandCurrentMonth ? self.l10n.months.shorthand[date] : self.l10n.months.longhand[date];
	};


	isDisabled = function(check_date){

		check_date = uDate(check_date, true); //timeless

		let d;

		for (let i = 0; i < self.config.disable.length; i++){

			d = self.config.disable[i];

			if (d instanceof Date || typeof d === 'string')
				return uDate(d,true).getTime() == check_date.getTime();

			if (check_date >= uDate(d.from) && check_date <= uDate(d.to))
				return true;

		}

		return false;

	};

	yearScroll = event => {
		event.preventDefault();
		let delta = Math.max(-1, Math.min(1, (event.wheelDelta || -event.deltaY)));
		self.currentYear = event.target.innerHTML = parseInt(event.target.innerHTML,10) + delta;
		self.redraw();

	};

	timeWrapper = function(e){
		e.preventDefault();

		let min = parseInt(e.target.min), max = parseInt(e.target.max),
			step = parseInt(e.target.step),
			delta = step * (Math.max(-1, Math.min(1, (e.wheelDelta || -e.deltaY)))),
			newValue = (parseInt(e.target.value) + delta)%(max+(min===0));

		if (newValue < min)
			newValue = max + (min === 0) - step*(min === 0);

		e.target.value = pad(newValue);

	};


	updateNavigationCurrentMonth = function() {

		cur_month.innerHTML = monthToStr(self.currentMonth) +" ";
		cur_year.innerHTML = self.currentYear;

	};

	handleYearChange = function() {

		if (self.currentMonth < 0 || self.currentMonth > 11) {

			self.currentYear += self.currentMonth % 11;
			self.currentMonth = (self.currentMonth + 12) % 12;

		}

	};

	documentClick = function(event) {
		if(
			wrapperElement.classList.contains("open") && 
			(!wrapperElement.contains(event.target) && event.target != self.element)
		)
			self.close();
	};

	changeMonth = function(offset) {
		self.currentMonth += offset;

		handleYearChange();
		updateNavigationCurrentMonth();
		buildDays();
	};

	calendarClick = function(e) {

		e.preventDefault();

		if (e.target.classList.contains('slot'))
		{

			self.selectedDateObj = new Date(
				self.currentYear, self.currentMonth, e.target.innerHTML
			);

			updateValue();
			triggerChange();
			buildDays();

			if (!self.config.inline && !self.config.enableTime)
				self.close();

		}

	};

	buildCalendar = function() {

		if (!self.config.noCalendar) {
			buildMonthNavigation();
			buildWeekdays();
			buildDays();
			calendarContainer.appendChild(calendar);
		}

		wrapperElement.appendChild(calendarContainer);

		if(self.config.enableTime)
			buildTime();

	};

	buildMonthNavigation = function() {

		monthsNav.className = 'flatpickr-month';

		prevMonthNav.className = "flatpickr-prev-month";
		prevMonthNav.innerHTML = self.config.prevArrow;

		nextMonthNav.className = "flatpickr-next-month";
		nextMonthNav.innerHTML = self.config.nextArrow;

		cur_month.className = "cur_month";
		cur_year.className = "cur_year";
		cur_year.title = "Scroll to increment";

		navigationCurrentMonth.appendChild(cur_month);
		navigationCurrentMonth.appendChild(cur_year);

		monthsNav.appendChild(prevMonthNav);
		monthsNav.appendChild(navigationCurrentMonth);
		monthsNav.appendChild(nextMonthNav);

		updateNavigationCurrentMonth();
		calendarContainer.appendChild(monthsNav);
	};

	buildWeekdays = function() {

		let weekdayContainer = document.createElement('div'),
			firstDayOfWeek = self.l10n.firstDayOfWeek,
			weekdays = self.l10n.weekdays.shorthand.slice();

		weekdayContainer.className = "flatpickr-weekdays";

		if (firstDayOfWeek > 0 && firstDayOfWeek < weekdays.length) {
			weekdays = [].concat(weekdays.splice(firstDayOfWeek, weekdays.length), weekdays.splice(0, firstDayOfWeek));
		}

		weekdayContainer.innerHTML = '<span>' + weekdays.join('</span><span>') + '</span>';

		calendarContainer.appendChild(weekdayContainer);
	};

	buildDays = function() {

		let firstOfMonth = (new Date(self.currentYear, self.currentMonth, 1).getDay() - self.l10n.firstDayOfWeek + 7)%7,
			numDays = getDaysinMonth(),
			prevMonthDays = getDaysinMonth((self.currentMonth - 1 + 12)%12),
			dayNumber = prevMonthDays + 1 - firstOfMonth,
			className,
			cur_date,
			date_is_disabled,
			date_outside_minmax;

		calendar.innerHTML = '';

		self.config.minDate = uDate(self.config.minDate, true);
		self.config.maxDate = uDate(self.config.maxDate, true);

		// prepend days from the ending of previous month
		for(; dayNumber <= prevMonthDays; dayNumber++){
			let d = document.createElement("span");
			d.className="disabled flatpickr-day";
			d.innerHTML=dayNumber;
			calendar.appendChild(d);
		}

		// Start at 1 since there is no 0th day
		for (dayNumber = 1; dayNumber <= 42 - firstOfMonth; dayNumber++) {

			if (dayNumber <= numDays) // avoids new date objects for appended dates
				cur_date = new Date(self.currentYear, self.currentMonth, dayNumber,0,0,0,0);

			date_outside_minmax =
				(self.config.minDate && cur_date < self.config.minDate) ||
				(self.config.maxDate && cur_date > self.config.maxDate);

			date_is_disabled = dayNumber > numDays || date_outside_minmax || isDisabled(cur_date);

			className = date_is_disabled ? "disabled flatpickr-day" : "slot flatpickr-day";

			if (!date_is_disabled && !self.selectedDateObj && equalDates(cur_date, currentDate))
				className += ' today';

			if (!date_is_disabled && self.selectedDateObj && equalDates(cur_date, self.selectedDateObj))
				className += ' selected';

			let cell = document.createElement("span");

			cell.className = className;
			cell.innerHTML = (dayNumber > numDays ? dayNumber % numDays : dayNumber);
			calendar.appendChild(cell);

		}

	};

	buildTime = function(){

		let timeContainer = document.createElement("div"),
			separator = document.createElement("span");

		timeContainer.className = "flatpickr-time";

		hourElement = document.createElement("input");
		minuteElement = document.createElement("input");

		separator.className = "flatpickr-time-separator";
		separator.innerHTML = ":";

		hourElement.type = minuteElement.type = "number";
		hourElement.className = "flatpickr-hour";
		minuteElement.className = "flatpickr-minute";

		hourElement.value =
			self.selectedDateObj ? pad(self.selectedDateObj.getHours()) : 12;
		minuteElement.value =
			self.selectedDateObj ? pad(self.selectedDateObj.getMinutes()) : "00";


		hourElement.step = self.config.hourIncrement;
		minuteElement.step = self.config.minuteIncrement;

		hourElement.min = +!self.config.time_24hr; // 0 in 24hr mode, 1 in 12hr mode
		hourElement.max = self.config.time_24hr ? 23 : 12;

		minuteElement.min = 0;
		minuteElement.max = 59;

		hourElement.title = minuteElement.title = "Scroll to increment";

		timeContainer.appendChild(hourElement);
		timeContainer.appendChild(separator);
		timeContainer.appendChild(minuteElement);

		if (!self.config.time_24hr){ // add am_pm if appropriate
			am_pm = document.createElement("span");
			am_pm.className = "flatpickr-am-pm";
			am_pm.innerHTML = ["AM","PM"][(hourElement.value > 11)|0];
			am_pm.title="Click to toggle";
			timeContainer.appendChild(am_pm);
		}

		// picking time only
		if (self.config.noCalendar && !self.selectedDateObj)
			self.selectedDateObj = new Date();

		calendarContainer.appendChild(timeContainer);

	};

	bind = function() {

		function am_pm_toggle(e){
			e.preventDefault();
			am_pm.innerHTML =  ["AM","PM"][(am_pm.innerHTML === "AM")|0];
		}

		if (String(self.config.clickOpens)==='true'){
			self.input.addEventListener('focus' , self.open);

			if(self.altInput)
				self.altInput.addEventListener('focus' , self.open);
		}

		if (self.config.wrap && self.element.querySelector("[data-open]"))
			self.element.querySelector("[data-open]").addEventListener('click' , self.open);

		if (self.config.wrap && self.element.querySelector("[data-close]"))
			self.element.querySelector("[data-close]").addEventListener('click' , self.close);

		if (self.config.wrap && self.element.querySelector("[data-toggle]"))
			self.element.querySelector("[data-toggle]").addEventListener('click' , self.toggle);

		if (self.config.wrap && self.element.querySelector("[data-clear]"))
			self.element.querySelector("[data-clear]").addEventListener('click' , self.clear);


		prevMonthNav.addEventListener('click', () => { changeMonth(-1); });
		nextMonthNav.addEventListener('click', () => { changeMonth(1); });

		cur_year.addEventListener('wheel', yearScroll);

		calendar.addEventListener('click', calendarClick);
		document.addEventListener('click', documentClick, true);

		if (self.config.enableTime){

			hourElement.addEventListener("wheel", timeWrapper);
			minuteElement.addEventListener("wheel", timeWrapper);

			hourElement.addEventListener("mouseout", updateValue);
			minuteElement.addEventListener("mouseout", updateValue);

			hourElement.addEventListener("change", updateValue);
			minuteElement.addEventListener("change", updateValue);

			hourElement.addEventListener("click", () => {hourElement.select();});
			minuteElement.addEventListener("click", () => {minuteElement.select();});

			if (!self.config.time_24hr) {
				am_pm.addEventListener("focus", () =>  am_pm.blur());
				am_pm.addEventListener("click", am_pm_toggle);

				am_pm.addEventListener("wheel", am_pm_toggle);
				am_pm.addEventListener("mouseout", updateValue);
			}

		}
		if(document.createEvent){
			clickEvt = document.createEvent("MouseEvent");
			// without all these args ms edge spergs out
			clickEvt.initMouseEvent("click",true,true,window,0,0,0,0,0,false,false,false,false,0,null);
		}
		else
			clickEvt = new MouseEvent('click', {
				'view': window,
				'bubbles': true,
				'cancelable': true
			});

	};

	self.open = function() {
		if (self.input.disabled || self.config.inline)
			return;

		self.input.blur();
		self.input.classList.add('active');

		if(self.altInput){
			self.altInput.blur();
			self.altInput.classList.add('active');
		}

		wrapperElement.classList.add('open');
		self.positionCalendar();

		if (self.config.onOpen)
			self.config.onOpen(self.selectedDateObj, self.input.value);
	};

	// For calendars inserted in BODY (as opposed to inline wrapper) 
	// it's necessary to properly calculate top/left position.
	self.positionCalendar = function() {
		var bounds = self.input.getBoundingClientRect();
		// account for scroll & input height
		var top = (window.pageYOffset + self.input.offsetHeight + bounds.top);
		var left = (window.pageXOffset + bounds.left);
		wrapperElement.style.top = top + 'px';
		wrapperElement.style.left = left + 'px';
	};

	self.toggle = function() {
		if (self.input.disabled)
			return;

		wrapperElement.classList.toggle('open');
		self.positionCalendar();

		if(self.altInput)
			self.altInput.classList.toggle('active');

		self.input.classList.toggle('active');
	};

	self.close = function() {
		wrapperElement.classList.remove('open');
		self.input.classList.remove('active');

		if (self.altInput)
			self.altInput.classList.remove('active');

		if (self.config.onClose)
			self.config.onClose(self.selectedDateObj, self.input.value);
	};

	self.clear = function() {
		self.input.value="";
		self.selectedDateObj = null;
		self.jumpToDate();
	};

	triggerChange = function(){

		self.input.dispatchEvent(clickEvt);

		if (self.config.onChange)
			self.config.onChange(self.selectedDateObj, self.input.value);

	};

	self.destroy = function() {
		document.removeEventListener('click', documentClick, false);

		if(self.config.inline) {
			let parent  = self.element.parentNode;
			let element = parent.removeChild(self.element);
			parent.removeChild(calendarContainer);
			parent.parentNode.replaceChild(element, parent);
		} else {
			var bodyElement = document.getElementsByTagName("BODY")[0];
			bodyElement.removeChild(wrapperElement);
		}
	};

	self.redraw = function(){

		updateNavigationCurrentMonth();
		buildDays();

	};

	self.jumpToDate = function(jumpDate){
		jumpDate = uDate(
			jumpDate||self.selectedDateObj||self.config.defaultDate||self.config.minDate||currentDate
		);
		self.currentYear = jumpDate.getFullYear();
		self.currentMonth = jumpDate.getMonth();
		self.redraw();

	};

	self.setDate = function(date, triggerChangeEvent){

		self.selectedDateObj = uDate(date);
		self.jumpToDate(self.selectedDateObj);
		updateValue();

		if(triggerChangeEvent||false)
			triggerChange();

	 };

	 self.setTime = function(hour, minute, triggerChangeEvent) {
		if(self.selectedDateObj){

			self.selectedDateObj.setHours(hour, minute, 0, 0);
			updateValue();

			if(triggerChangeEvent||false)
				triggerChange();
		}
	 };

	self.set = function(key, value){

		if (key in self.config) {
			self.config[key] = value;
			self.jumpToDate();
		}

	};

	init();

	return self;
};

flatpickr.init.prototype = {

	l10n: {
		weekdays: {
			shorthand: ['Sun', 'Mon', 'Tue', 'Wed', 'Thu', 'Fri', 'Sat'],
			longhand: ['Sunday', 'Monday', 'Tuesday', 'Wednesday', 'Thursday', 'Friday', 'Saturday']
		},
		months: {
			shorthand: ['Jan', 'Feb', 'Mar', 'Apr', 'May', 'Jun', 'Jul', 'Aug', 'Sep', 'Oct', 'Nov', 'Dec'],
			longhand: ['January', 'February', 'March', 'April', 'May', 'June', 'July', 'August', 'September', 'October', 'November', 'December']
		},
		daysInMonth: [31, 28, 31, 30, 31, 30, 31, 31, 30, 31, 30, 31],
		firstDayOfWeek: 0
	},

	defaultConfig : {
			/* if true, dates will be parsed, formatted, and displayed in UTC.
			preloading date strings w/ timezones is recommended but not necessary */
			utc: false,

			// noCalendar: true will hide the calendar. use for a time picker along w/ enableTime
			noCalendar: false,

			// wrap: see https://chmln.github.io/flatpickr/#strap
			wrap: false,

			/* clicking on input opens the date(time)picker. disable if you wish to open the calendar manually with .open() */
			clickOpens: true,

			// more date format chars at https://chmln.github.io/flatpickr/#dateformat
			dateFormat: 'Y-m-d',

			// altInput - see https://chmln.github.io/flatpickr/#altinput
			altInput: false,
			altFormat: "F j, Y",

			// defaultDate - either a datestring or a date object. used for datetimepicker's initial value
			defaultDate: null,

			// the minimum date that user can pick (inclusive)
			minDate: null,

			// the maximum date that user can pick (inclusive)
			maxDate: null,

			// see https://chmln.github.io/flatpickr/#disable
			disable: [],
			shorthandCurrentMonth: false,
			inline: false,

			// code for previous/next icons. this is where you put your custom icon code e.g. fontawesome
			prevArrow: '&lt;',
			nextArrow: '&gt;',

			// enables the time picker functionality
			enableTime: false,
			timeFormat: "h:i K",

			// display time picker in 24 hour mode
			time_24hr: false,

			// step size used when scrolling/incrementing on the hour element
			hourIncrement: 1,

			// step size used when scrolling/incrementing on the minute element
			minuteIncrement: 5,

			// onChange callback when user selects/changes selected date or time
			onChange: null, //function(dateObj, dateStr){}

			// called every time calendar is opened
			onOpen: null, // function(dateObj, dateStr){}

			// called every time calendar is opened
			onClose: null // function(dateObj, dateStr){}
	}
};

Date.prototype.fp_incr = function(days){
	return new Date(
		this.getFullYear(),
		this.getMonth(),
		this.getDate() + parseInt(days, 10)
	);
};

Date.prototype.fp_isUTC = false;
Date.prototype.fp_toUTC = function(){

	let new_date = new Date(this.getTime() + this.getTimezoneOffset() * 60000);
	new_date.fp_isUTC = true;

	return new_date;
};

// classList polyfill
if (!("classList" in document.documentElement) && Object.defineProperty && typeof HTMLElement !== 'undefined') {
	Object.defineProperty(HTMLElement.prototype, 'classList', {
		get: function() {
			var self = this;
			function update(fn) {
				return function(value) {
					var classes = self.className.split(/\s+/),
						index = classes.indexOf(value);

					fn(classes, index, value);
					self.className = classes.join(" ");
				};
			}

			var ret = {
				add: update(function(classes, index, value) {
					return ~index || classes.push(value);
				}),
				remove: update(function(classes, index) {
					return ~index && classes.splice(index, 1);
				}),
				toggle: update(function(classes, index, value) {
					return ~index ? classes.splice(index, 1) : classes.push(value);
				}),
				contains: function(value) {
					return !!~self.className.split(/\s+/).indexOf(value);
				}
			};

			return ret;
		}
	});
}

if (typeof module !=='undefined')
	module.exports = flatpickr;<|MERGE_RESOLUTION|>--- conflicted
+++ resolved
@@ -149,24 +149,14 @@
 
 		else if (typeof date === 'string'){
 
-<<<<<<< HEAD
 			date = date.trim();
-=======
-			if (/^\d\d\d\d\-\d\d\-\d\d$/.test(date)) // disable special utc datestring
-				date = new Date(date.replace(/-/g, "/"));
->>>>>>> ee8548e6
 
 			if (/^\d\d\d\d\-\d\d\-\d\d/.test(date)) // disable special utc datestring
 				date = new Date(date.replace(/(\d)-(\d)/g, "$1/$2") );
 
-<<<<<<< HEAD
-
 			else if (/^(\d?\d):(\d\d)/.test(date)){ // time-only picker
 				let matches = date.match(/(\d?\d):(\d\d)/);
-=======
-			else if (/^\d\d[\:]\d\d$/.test(date)){ // time-only picker
-				let matches = date.match(/(\d\d)[\:](\d\d)/);
->>>>>>> ee8548e6
+
 				date = new Date();
 				date.setHours(matches[1], matches[2], 0, 0);
 			}
